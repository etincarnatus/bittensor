#!/bin/python3
# The MIT License (MIT)
# Copyright © 2021 Yuma Rao

# Permission is hereby granted, free of charge, to any person obtaining a copy of this software and associated
# documentation files (the “Software”), to deal in the Software without restriction, including without limitation
# the rights to use, copy, modify, merge, publish, distribute, sublicense, and/or sell copies of the Software,
# and to permit persons to whom the Software is furnished to do so, subject to the following conditions:

# The above copyright notice and this permission notice shall be included in all copies or substantial portions of
# the Software.

# THE SOFTWARE IS PROVIDED “AS IS”, WITHOUT WARRANTY OF ANY KIND, EXPRESS OR IMPLIED, INCLUDING BUT NOT LIMITED TO
# THE WARRANTIES OF MERCHANTABILITY, FITNESS FOR A PARTICULAR PURPOSE AND NONINFRINGEMENT. IN NO EVENT SHALL
# THE AUTHORS OR COPYRIGHT HOLDERS BE LIABLE FOR ANY CLAIM, DAMAGES OR OTHER LIABILITY, WHETHER IN AN ACTION
# OF CONTRACT, TORT OR OTHERWISE, ARISING FROM, OUT OF OR IN CONNECTION WITH THE SOFTWARE OR THE USE OR OTHER
# DEALINGS IN THE SOFTWARE.
""" The Exodus base client.

Example:
    $ python miners/text/template_client.py

"""
import bittensor
import sys
import time
import datetime
from threading import Lock
from datetime import datetime,timedelta
from loguru import logger; logger = logger.opt(colors=True)
from torch.nn.utils.rnn import pad_sequence

import wandb
import pandas
# Prometheus
from prometheus_client import Counter, Gauge, Histogram, Summary, Info, CollectorRegistry
# Torch
import torch
import torch.nn.functional as F
from torch.nn.utils import clip_grad_norm_

def serve( 
        config, 
        model,
        subtensor = None,
        wallet = None,
        axon= None,
        metagraph = None,
    ):
    config.to_defaults()
    if not config.neuron.load_in_8bit:
        model= model.to(model.device)

    # Create Subtensor connection
    subtensor = bittensor.subtensor(config = config) if subtensor == None else subtensor

    # Load/Create our bittensor wallet.
    if wallet == None:
        wallet = bittensor.wallet( config = config ).create().reregister(subtensor=subtensor) 
    else:
        wallet.reregister(subtensor=subtensor)

    # Load/Sync/Save our metagraph.
    if metagraph == None:
        metagraph = bittensor.metagraph ( 
            subtensor = subtensor
        )
    
    metagraph.load().sync().save()

    # Create our optimizer.
    optimizer = torch.optim.SGD(
        [ {"params": model.parameters()} ],
        lr = config.neuron.learning_rate,
        momentum = config.neuron.momentum,
    )
    mutex = Lock()

    # --- Setup prometheus summaries.
    # These will not be posted if the user passes --prometheus.level OFF
    registry = CollectorRegistry()
    prometheus_counters = Counter('neuron_counters', 'Counter sumamries for the running server-miner.', ['neuron_counters_name'], registry=registry)
    prometheus_guages = Gauge('neuron_guages', 'Guage sumamries for the running server-miner.', ['neuron_guages_name'], registry=registry)
    prometheus_info = Info('neuron_info', "Info sumamries for the running server-miner.", registry=registry)
    prometheus_guages.labels( 'model_size_params' ).set( sum(p.numel() for p in model.parameters()) )
    prometheus_guages.labels( 'model_size_bytes' ).set( sum(p.element_size() * p.nelement() for p in model.parameters()) )
    prometheus_info.info ({
        'type': "core_server",
        'uid': str(metagraph.hotkeys.index( wallet.hotkey.ss58_address )),
        'network': config.subtensor.network,
        'coldkey': str(wallet.coldkeypub.ss58_address),
        'hotkey': str(wallet.hotkey.ss58_address),
    })

    timecheck_dicts = {bittensor.proto.RequestType.FORWARD:{}, bittensor.proto.RequestType.BACKWARD:{}}
    n_topk_peer_weights = subtensor.min_allowed_weights

    def priority(pubkey:str, request_type:bittensor.proto.RequestType, inputs_x) -> float:
        r"""Calculates the priority on requests based on stake and size of input
            Args:
                pubkey ( str, `required`):
                    The public key of the caller.
                inputs_x ( :obj:`torch.Tensor`, `required`):
                    torch inputs to be forward processed.
                request_type ( bittensor.proto.RequestType, `required`):
                    the request type ('FORWARD' or 'BACKWARD').
        """
        try:        
            uid = metagraph.hotkeys.index(pubkey)
            priority = metagraph.S[uid].item()
        
        except:
            # zero priority for those who are not registered.
            priority =  0

        return priority

    def forward_generate( inputs_x:torch.FloatTensor, synapse, model_output = None):
        if config.neuron.load_in_8bit:
            inputs_x = inputs_x.to(model.device)
        tokens = model.token_remap(inputs_x)
        output = model.pre_model.generate(
            input_ids=tokens['input_ids'],
            attention_mask=tokens['attention_mask'],
            max_length=max(tokens['input_ids'].shape[1] + 1, synapse.num_to_generate),
            num_beams=synapse.num_beams,
            no_repeat_ngram_size=synapse.no_repeat_ngram_size,
            early_stopping = synapse.early_stopping,
            do_sample=synapse.do_sample,
            top_p=synapse.top_p,
            num_return_sequences=synapse.num_return_sequences,
            temperature = synapse.temperature,
            repetition_penalty = synapse.repetition_penalty,
            length_penalty = synapse.length_penalty,
            max_time = synapse.max_time,
            num_beam_groups = synapse.num_beam_groups,
        )
        raw_texts = [model.tokenizer.decode(out) for out in output]
        tokens = [model.std_tokenizer.encode(raw_text, return_tensors="pt")[:,:synapse.num_to_generate].view(-1) for raw_text in raw_texts]
        bittensor_output = pad_sequence(tokens, batch_first=True)
        return None, model_output, bittensor_output

    def forward_hidden_state(inputs_x:torch.FloatTensor, synapse, model_output = None):
        with mutex:
            if config.neuron.load_in_8bit:
                inputs_x = inputs_x.to(model.device)
            if not config.
            message, model_output, hidden = model.encode_forward(inputs_x, model_output=model_output)
        return message, model_output, hidden

    def forward_casual_lm(inputs_x:torch.FloatTensor, synapse, model_output = None):
        with mutex:
            if config.neuron.load_in_8bit:
                inputs_x = inputs_x.to(model.device)
            message, model_output, logits = model.encode_forward_causallm(inputs_x, model_output=model_output)
        return message, model_output, logits

    def forward_casual_lm_next(inputs_x: torch.FloatTensor, synapse, model_output=None):
        with mutex:
            if config.neuron.load_in_8bit:
                inputs_x = inputs_x.to(model.device)
            message, model_output, topk_token_phrases = model.encode_forward_causallmnext(inputs_x,
                                                                                        topk=synapse.topk,
                                                                                        model_output=model_output)
        # topk_token_phrases: [sum_b(sum_k(len(phrase_k) + 1)_b)] contains topk token phrases and probabilities
        #   Compacted 1-D tensor >= batch_size * (2 * topk + 1)
        return message, model_output, topk_token_phrases

    def optimizer_step():
        optimizer.step()
        optimizer.zero_grad()

    def blacklist(pubkey:str, request_type:bittensor.proto.RequestType) -> bool:
        r"""Axon security blacklisting, used to blacklist message from low stake members
            Args:
                pubkey ( str, `required`):
                    The public key of the caller.
                request_type ( bittensor.proto.RequestType, `required`):
                    the request type ('FORWARD' or 'BACKWARD').
        """
        # Check for registrations

        def registration_check():
            # If we allow non-registered requests return False = not blacklisted.
            is_registered = pubkey in metagraph.hotkeys
            if not is_registered:
                if config.neuron.blacklist_allow_non_registered:
                    return False

                prometheus_counters.labels("blacklisted.registration").inc()

                raise Exception('Registration blacklist')

        # Check for stake
        def stake_check() -> bool:
            # Check stake.
            uid = metagraph.hotkeys.index(pubkey)
            if metagraph.S[uid].item() < config.neuron.blacklist.stake:
                prometheus_counters.labels("blacklisted.stake").inc()

                raise Exception('Stake blacklist')
            return False

        # Check for time
        def time_check():
            current_time = datetime.now()
            # Only check if the request are forward requests
            timecheck = timecheck_dicts[request_type]
            if pubkey in timecheck.keys():
                prev_time = timecheck[pubkey]
                if current_time - prev_time >= timedelta(seconds=config.neuron.blacklist.time):
                    timecheck[pubkey] = current_time
                else:
                    timecheck[pubkey] = current_time
                    prometheus_counters.labels("blacklisted.time").inc()

                    raise Exception('Time blacklist')
            else:
                timecheck[pubkey] = current_time
        
            return False

        # Black list or not
        try:
            registration_check()
            time_check()
            stake_check()            
            return False
        except Exception as e:
            prometheus_counters.labels("blacklisted").inc()
            return True
    
    def synapse_check(synapse, hotkey):
        """
            Custom synapse function to protect certain synapse functions depending on the stake and weight.
            Certain synapses require more compute than others. For instance, TEXT_SEQ_2_SEQ requires a significantly
            more commitment by the server than a requeset for TEXT_CAUSAL_LM_NEXT.

            Args:
                synapse (:obj:`bittensor.proto.SynapseArgs`, `required`): 
                    The proto message that contains additional args for individual synapse functions
                hotkey (:obj:`torch.FloatTensor`, `required`):
                    The hotkey that sent the request

        """
        ## Uid that sent the request
        incoming_uid = metagraph.hotkeys.index(hotkey)
        if synapse.synapse_type == bittensor.proto.Synapse.SynapseType.TEXT_LAST_HIDDEN_STATE:
            
            if metagraph.S[incoming_uid] < config.neuron.lasthidden_stake:
                return False
            
        elif synapse.synapse_type == bittensor.proto.Synapse.SynapseType.TEXT_CAUSAL_LM:

            if metagraph.S[incoming_uid] < config.neuron.causallm_stake:
                return False

        elif synapse.synapse_type == bittensor.proto.Synapse.SynapseType.TEXT_CAUSAL_LM_NEXT:

            if metagraph.S[incoming_uid] < config.neuron.causallmnext_stake:
                return False

        elif synapse.synapse_type == bittensor.proto.Synapse.SynapseType.TEXT_SEQ_2_SEQ:

            if (metagraph.S[incoming_uid] < config.neuron.seq2seq_stake) and (metagraph.S[incoming_uid,  uid]):
                return False     
        else:
            return False

        return True

    def backward_callback(inputs_x:torch.FloatTensor, grads_dy:torch.FloatTensor, synapses=[] ):
        """
            The default backward callback when no callback is attached: Is used to call specific synapse functions

            Args:
                inputs_x (:obj:`torch.FloatTensor`, `required`): 
                    The inputs that will be passed to the synapse functions
                grads_dy (:obj:`torch.FloatTensor`, `required`):
                    The gradients that will be passed to the synapse functions
                synapses (:obj: list of bittensor.proto.SynapseArgs, 'Optional')
                    The proto message that contains additional args for individual synapse functions

            Returns:
                response_tensors: (:obj: list of bittensor.proto.Tensor, `required`): 
                    serialized tensor response from the nucleus call or None.
                response_codes: (:obj: list of bittensor.proto.ReturnCode, `required`)
                    return code associated with forward call i.e. Success of Timeout.
                response_messages: (:obj: list of strings, `required`)
                    return message associated with synapse call
        """
        # --- initialize response variables --- 
        response_tensors = []
        response_codes = []
        response_messages = []
        
        if not config.neuron.remote_train:
            return response_tensors, response_codes, response_messages

        # --- calling attached synapses ---
        with mutex and torch.enable_grad() and torch.autograd.set_detect_anomaly(True):
            for index, synapse in enumerate(synapses):
                try:
                    if synapse.synapse_type in axon.synapse_callbacks and axon.synapse_callbacks[synapse.synapse_type] != None:
                        message, model_output, response_tensor = axon.synapse_callbacks[synapse.synapse_type](inputs_x[index], synapse)
                        grads_dy_norm = grads_dy[index]/(grads_dy[index].sum() + 0.00001)
                        torch.autograd.backward (
                            tensors = [ response_tensor ],
                            grad_tensors = [ grads_dy_norm ],
                            retain_graph=True
                        )
                        # Only consider loss from causal LM next.
                        if synapse.synapse_type == bittensor.proto.Synapse.SynapseType.TEXT_CAUSAL_LM_NEXT:
                            model.remote_losses.append(model_output.loss)
                            model.remote_losses = model.remote_losses[-config.neuron.num_remote_loss:] if len(model.remote_losses) > config.neuron.num_remote_loss else model.remote_losses
                        model.backward_gradients_count += inputs_x[index].size(0)
                        response_tensors.append(None)
                        response_codes.append(bittensor.proto.ReturnCode.Success)
                        response_messages.append('Success')
                        
                    else:
                        response_tensors.append(None)
                        response_codes.append(bittensor.proto.ReturnCode.NotImplemented)
                        response_messages.append('Not Implemented')
                except Exception as e:
                    # --- Exception Hit in Synapse ---
                    response_tensors.append(None)
                    response_codes.append(bittensor.proto.ReturnCode.UnknownException)
                    response_messages.append(str(e))

        return response_tensors, response_codes, response_messages

    # Create our axon server and subscribe it to the network.
    if axon == None:
        axon = bittensor.axon(
            config = config,
            wallet = wallet,
            synapse_checks=synapse_check,
            synapse_last_hidden = forward_hidden_state if model.config.neuron.lasthidden else None,
            synapse_causal_lm = forward_casual_lm if model.config.neuron.causallm else None,
            synapse_causal_lm_next = forward_casual_lm_next if model.config.neuron.causallmnext else None,
            synapse_seq_2_seq = forward_generate if model.config.neuron.seq2seq else None ,
            blacklist = blacklist if not model.config.neuron.disable_blacklist else None,
            priority = priority if not model.config.neuron.disable_priority else None,
        ).start().serve(subtensor=subtensor)
    
    axon.optimizer_step = optimizer_step
    axon.attach_backward_callback(backward_callback)
    # Training Data
    if config.neuron.local_train:
        dataset = bittensor.dataset(config=config)
        dataset.set_data_size(10, 64)
        data = next(dataset)

    # load our old model
    if not config.neuron.restart :
        model.load(config.neuron.full_path)

    if config.wandb.api_key != 'default':
        # --- Init Wandb.
        bittensor.wandb(
            config = config,
            cold_pubkey = wallet.coldkeypub.ss58_address,
            hot_pubkey = wallet.hotkey.ss58_address,
            root_dir = config.neuron.full_path
        )

    last_set_block = subtensor.get_current_block()
    blocks_per_epoch = subtensor.blocks_per_epoch if config.neuron.blocks_per_epoch == -1 else config.neuron.blocks_per_epoch
    blocks_per_set_weights = subtensor.blocks_per_epoch if config.neuron.blocks_per_set_weights == -1 else config.neuron.blocks_per_set_weights

    # --- Run Forever.
    while True:
        iteration = 0
        local_data = {}
        nn = subtensor.neuron_for_pubkey(wallet.hotkey.ss58_address)
        uid = metagraph.hotkeys.index( wallet.hotkey.ss58_address )
        current_block = subtensor.get_current_block()
        end_block = current_block + config.neuron.blocks_per_epoch
        if config.neuron.local_train:
            # --- Training step.
            while end_block >= current_block:
<<<<<<< HEAD
                if current_block != subtensor.get_current_block() and axon.priority_threadpool.is_empty:
                    with mutex:
                        logger.info(f'local training\titeration: {iteration}\tstart')
                        loss, _ = model( next(dataset).to(model.device) )
                        if iteration > 0 : 
                            losses += loss
                        else:
                            losses = loss
                        iteration += 1
                        current_block = subtensor.get_current_block()
                        logger.info(f'local training\titeration: {iteration}\tloss: {loss}')
                else:
                    time.sleep(1)
=======
                if current_block != subtensor.get_current_block():
                    if config.neuron.load_in_8bit:
                        loss, _ = model( next( dataset ) )
                    else:
                        loss, _ = model( next( dataset ).to(model.device) )
                    if iteration > 0 : 
                        losses += loss
                    else:
                        losses = loss
                    iteration += 1
                    current_block = subtensor.get_current_block()
                    logger.info(f'local training\titeration: {iteration}\tloss: {loss}')
>>>>>>> 79605daa
            
            if iteration != 0:
                (losses/iteration).backward()
        
        else:
            while end_block >= current_block:
                time.sleep(12)
                current_block = subtensor.get_current_block()

        # --- Update parameters
        if (config.neuron.local_train and iteration > 0) or (config.neuron.remote_train and model.backward_gradients_count > 0):
            # Custom learning rate
            if model.backward_gradients_count > 0:
                optimizer.param_groups[0]['lr'] =  0.1/(model.backward_gradients_count)
            else:
                optimizer.param_groups[0]['lr'] =  0.1

            logger.info('Optmization Started')
            with mutex:
                clip_grad_norm_(model.parameters(), 1.0)
                optimizer.step()
                optimizer.zero_grad()
            logger.info('Optimization Successful: Model updated')

            if (config.neuron.local_train and iteration > 0):
                local_data = {'local/loss': losses.detach().item() / iteration}

                if local_data['local/loss'] < model.best_loss:
                    model.best_loss = local_data['local/loss']
                    model.save(config.neuron.full_path)

            # Save it only when it gives a low average loss over a large sample size (config.neuron.num_remote_loss), default to 20. 
            elif (config.neuron.remote_train and len(model.remote_losses) >= config.neuron.num_remote_loss):
                local_data = {'local/remote_loss': sum(model.remote_losses) / len(model.remote_losses)}

                if local_data['local/remote_loss'] < model.best_remote_loss:
                    model.best_remote_loss = local_data['local/remote_loss']
                    model.save(config.neuron.full_path)

                model.remote_losses = []

            model.backward_gradients_count = 0
            
        wandb_data = {            
            'stake': nn.stake,
            'rank': nn.rank,
            'trust': nn.trust,
            'consensus': nn.consensus,
            'incentive': nn.incentive,
            'emission': nn.emission,
        }
        
        if config.wandb.api_key != 'default':

            df = pandas.concat( [
                bittensor.utils.indexed_values_to_dataframe( prefix = 'w_i_{}'.format(nn.uid), index = metagraph.uids, values = metagraph.W[:, uid] ),
                axon.to_dataframe( metagraph = metagraph ),
            ], axis = 1)
            df['uid'] = df.index
            wandb_info_axon = axon.to_wandb()                
            wandb.log( { **wandb_data, **wandb_info_axon, **local_data }, step = current_block )
            wandb.log( { 'stats': wandb.Table( dataframe = df ) }, step = current_block )

        # === Prometheus logging.
        prometheus_guages.labels("stake").set( nn.stake )
        prometheus_guages.labels("rank").set( nn.rank )
        prometheus_guages.labels("trust").set( nn.trust )
        prometheus_guages.labels("consensus").set( nn.consensus )
        prometheus_guages.labels("incentive").set( nn.incentive )
        prometheus_guages.labels("emission").set( nn.emission )

        if current_block - last_set_block > blocks_per_set_weights:
            bittensor.__console__.print('[green]Current Status:[/green]', {**wandb_data, **local_data})
            metagraph.sync()
            last_set_block = current_block
            if not config.neuron.no_set_weights:
                try: 
                    bittensor.__console__.print('[green]Current Status:[/green]', {**wandb_data, **local_data})
                    # Set self weights to maintain activity.
                    # --- query the chain for the most current number of peers on the network
                    chain_weights = torch.zeros(subtensor.n)
                    chain_weights [ uid ] = 1 
                    did_set = subtensor.set_weights(
                        uids=torch.arange(0,subtensor.n),
                        weights = chain_weights,
                        wait_for_inclusion = False,
                        wallet = wallet,
                    )
                    if did_set:
                        logger.success('Successfully set weights on the chain')
                    else:
                        logger.error('Failed to set weights on chain. (Timeout)')
                    
                except Exception as e:
                    logger.error('Failure setting weights on chain with error: {}', e)<|MERGE_RESOLUTION|>--- conflicted
+++ resolved
@@ -116,9 +116,7 @@
         return priority
 
     def forward_generate( inputs_x:torch.FloatTensor, synapse, model_output = None):
-        if config.neuron.load_in_8bit:
-            inputs_x = inputs_x.to(model.device)
-        tokens = model.token_remap(inputs_x)
+        tokens = model.token_remap(inputs_x.to(model.device))
         output = model.pre_model.generate(
             input_ids=tokens['input_ids'],
             attention_mask=tokens['attention_mask'],
@@ -142,24 +140,17 @@
 
     def forward_hidden_state(inputs_x:torch.FloatTensor, synapse, model_output = None):
         with mutex:
-            if config.neuron.load_in_8bit:
-                inputs_x = inputs_x.to(model.device)
-            if not config.
-            message, model_output, hidden = model.encode_forward(inputs_x, model_output=model_output)
+            message, model_output, hidden = model.encode_forward(inputs_x.to(model.device), model_output=model_output)
         return message, model_output, hidden
 
     def forward_casual_lm(inputs_x:torch.FloatTensor, synapse, model_output = None):
         with mutex:
-            if config.neuron.load_in_8bit:
-                inputs_x = inputs_x.to(model.device)
-            message, model_output, logits = model.encode_forward_causallm(inputs_x, model_output=model_output)
+            message, model_output, logits = model.encode_forward_causallm(inputs_x.to(model.device), model_output=model_output)
         return message, model_output, logits
 
     def forward_casual_lm_next(inputs_x: torch.FloatTensor, synapse, model_output=None):
         with mutex:
-            if config.neuron.load_in_8bit:
-                inputs_x = inputs_x.to(model.device)
-            message, model_output, topk_token_phrases = model.encode_forward_causallmnext(inputs_x,
+            message, model_output, topk_token_phrases = model.encode_forward_causallmnext(inputs_x.to(model.device),
                                                                                         topk=synapse.topk,
                                                                                         model_output=model_output)
         # topk_token_phrases: [sum_b(sum_k(len(phrase_k) + 1)_b)] contains topk token phrases and probabilities
@@ -380,7 +371,6 @@
         if config.neuron.local_train:
             # --- Training step.
             while end_block >= current_block:
-<<<<<<< HEAD
                 if current_block != subtensor.get_current_block() and axon.priority_threadpool.is_empty:
                     with mutex:
                         logger.info(f'local training\titeration: {iteration}\tstart')
@@ -394,20 +384,6 @@
                         logger.info(f'local training\titeration: {iteration}\tloss: {loss}')
                 else:
                     time.sleep(1)
-=======
-                if current_block != subtensor.get_current_block():
-                    if config.neuron.load_in_8bit:
-                        loss, _ = model( next( dataset ) )
-                    else:
-                        loss, _ = model( next( dataset ).to(model.device) )
-                    if iteration > 0 : 
-                        losses += loss
-                    else:
-                        losses = loss
-                    iteration += 1
-                    current_block = subtensor.get_current_block()
-                    logger.info(f'local training\titeration: {iteration}\tloss: {loss}')
->>>>>>> 79605daa
             
             if iteration != 0:
                 (losses/iteration).backward()
