import argparse
import math
import bittensor
import torch
from torch import nn
import torch.nn.functional as F
from types import SimpleNamespace
from typing import Tuple, Optional

import transformers
from transformers import AutoModel,AutoTokenizer,AutoConfig, AutoModelForCausalLM
from torch.nn.utils.rnn import pad_sequence
from bittensor.utils.tokenizer_utils import prep_tokenizer, get_translation_map, translate_logits_to_probs_std, \
    translate_special_token_text, pad_offsets, topk_token_phrases, compact_topk_token_phrases

from loguru import logger; logger = logger.opt(colors=True)

class server(torch.nn.Module):
    def __init__(self, 
                config: 'bittensor.config' = None,
                pretrained: bool = None,
                model_name: str = None,
                padding: bool =None, 
                interpolate: bool =None,
                inter_degree: str = None,
                model = None,
                tokenizer = None,
                mapping_function = None,
                token_remap = None,
                checking= None):
        r"""" Creates a server that serves up a pretrained miner on the bittensor network
        Args:
                config (:obj:`bittensor.Config`, `required`): 
                    bittensor.server.config()
                pretrained (:obj:bool , `optional`):
                    if the model should pretrained or not
                model_name (:obj:string , `optional`):
                    name of the pretrained model from huggingface to use
                padding (:obj:bool, `optional`):
                    If the server should pad out to match the hidden units that the bittensor network is using
                    If set to False, it will instead create a mapping layer to do the same thing.
                interpolate (:obj:bool, `optional`):
                    If the server should interpolate between sequence length differences.
                    If set to false, there should be a mapping function that takes care of the differnces
                inter_degree (:obj:str, `optional`):
                    The Interpolate algorithm (nearest | linear | bilinear | bicubic | trilinear | area)
                model (:obj:torch.module, `optional`):
                    Overrides the huggingface pretrained model with your own pretrained model
                tokenizer (:obj:huggingface.tokenizer, `optional`):
                    Overrides the huggingface tokenizer with your tokenizer
                mapping_function (:obj:Callable, `optional`):
                    Custom mapping function that maps between sequence length differences between tokenizers
                token_remap (:obj:Callable, `optional`):
                    Custom function that maps between tokenizers (defaults to self.remapping_token)
        """
        super(server, self).__init__()
        if config == None: config = server.config()
        self.config = config;print(config)
        self.std_tokenizer = bittensor.tokenizer()
        self.device = config.neuron.device

        #setting up pretrained model
        self.model_name = model_name if model_name != None else config.neuron.model_name
        self.pretrained = pretrained if pretrained != None else config.neuron.pretrained
        self.load_in_8bit = config.neuron.load_in_8bit
        if self.pretrained == True:
            if model != None:
                self.pre_model = model
            else:
                if self.load_in_8bit == True:
                    model = AutoModelForCausalLM.from_pretrained(self.model_name, device_map="auto", load_in_8bit=True)
                else:
                    AutoModelForCausalLM.from_pretrained(self.model_name)
            self.tokenizer = tokenizer
            if tokenizer is None:
                try:
                    self.tokenizer = AutoTokenizer.from_pretrained(self.model_name)
                except ValueError:  # when fast not available as in https://github.com/huggingface/tokenizers/pull/1005
                    self.tokenizer = AutoTokenizer.from_pretrained(self.model_name, use_fast=False)

        elif self.pretrained == False:
            model_config = AutoConfig.from_pretrained(self.model_name)
            model_config.vocab_size= bittensor.__vocab_size__
            self.pre_model = model if model != None else AutoModel.from_config(model_config)
            self.tokenizer = bittensor.tokenizer()

        # Define PAD Token = EOS Token (GPT2 generate convention, when PAD Token is None)
        # https://github.com/huggingface/transformers/blob/49c8c67fb815a277405f84dea4a66353e19fb347/tests/models/gpt2/test_modeling_gpt2.py#L532
        if self.pre_model.config.pad_token_id is None and self.pre_model.config.eos_token_id is not None:
            self.pre_model.config.pad_token_id = self.pre_model.config.eos_token_id

        self.tokenizer = prep_tokenizer(self.tokenizer, self.std_tokenizer)
        self.to_translation_map = get_translation_map(self.tokenizer, self.std_tokenizer)
        self.from_translation_map = get_translation_map(self.std_tokenizer, self.tokenizer)
        self.split_map_cache = {}

        if self.config.neuron.local_train or self.config.neuron.remote_train:
            self.pre_model.train()
            self.set_fine_tuning_params()

        else:
            self.pre_model.eval()

        if self.config.neuron.autocast and self.device[:4] == 'cuda':
            self.pre_model.half()

        #parameters of the models
        self.final_dim =  bittensor.__network_dim__
        self.pre_dimension = self.pre_model.config.hidden_size
        self.padding = padding if padding != None else config.neuron.padding
        self.interpolate = interpolate if interpolate != None else config.neuron.interpolate
        self.inter_degree = inter_degree if inter_degree != None else config.neuron.inter_degree
        self.checking = checking if checking != None else config.neuron.checking
        self.mapping_function= mapping_function
        self.token_remap = token_remap if token_remap is not None else self.remapping_token

        if self.config.neuron.padding == False:
            self.mapping = torch.nn.Linear( self.pre_dimension, self.final_dim)

        self.decoder = torch.nn.Linear( self.final_dim, bittensor.__vocab_size__ , bias=False)
        self.loss_fct = torch.nn.CrossEntropyLoss()
        
        self.outputs_cache = None
        self.gradients_cache = None
        self.best_loss = math.inf
        self.best_remote_loss = math.inf

        #checking if the parameters of the server makes sense
        if self.checking and pretrained == True:
            self.check()

        # -- keeps track of gradients applied
        self.backward_gradients_count = 0 
        self.remote_losses = [] 

    def set_fine_tuning_params(self) -> Tuple[bool, str]:
        r''' Set to tune only the parameter of the last layer
            Returns: 
                reached_last_layer (:type:`bool`):
                    If we have set partial of the model to requires grad.
                
                last_layer_name (:type:`string`):
                    The name of the last layer that user specified or we found.
                    None if the user did not specify and we couldnt find it. 
        '''
        def find_last_layer(model: torch.nn.Module) -> Optional[str]:    
            r''' Recursively find the last layer in a nn.ModuleList
                Args:
                    model (:obj:`torch.module`):
                        The model (or sub-model) to fine the last layer from. 
                Returns:
                    name (:type:`str`):
                        The name (or sub-name) of the last layer.
                        None if not found
            '''
            reverted_child_list = [(name, child) for name, child in model.named_children()]
            reverted_child_list.reverse()

            for name, child in reverted_child_list:    
                if isinstance(child, nn.ModuleList):
                    if self.config.neuron.finetune.num_layers > len(child):
                        logger.warning(f'Number of finetune layers was set higher then the layers avaliable {len(child)}')
                        return None
                    return (name + '.' +str(len(child) - self.config.neuron.finetune.num_layers))
                
            for name, child in reverted_child_list:    
                name_ = find_last_layer(child)
                if name_ != None:
                    return (name+'.'+ name_)

            return None     

        if self.config.neuron.finetune.layer_name == None:
            last_layer_name = find_last_layer(self.pre_model)
        else:
            last_layer_name = self.config.neuron.finetune.layer_name

        reached_last_layer = False

        # set the non-last layer parameters not to require grads
        if (self.config.neuron.finetune.all) or (last_layer_name == None):
            return False, last_layer_name

        logger.success(f'Set to finetune layer {last_layer_name} and onwards')
        
        for name, param in self.pre_model.named_parameters():
            if last_layer_name in name or reached_last_layer == True:
                param.requires_grad = True
                reached_last_layer = True
            else:
                param.requires_grad = False

        if reached_last_layer == False:
            if self.config.neuron.finetune.all:
                logger.warning('Set to finetune the whole model, this will significantly increase the memory usage.')
            else:
                logger.warning(f'Cannot identify the last layer of the model with name {last_layer_name}, setting to finetune on all of the parameters.')

        return reached_last_layer, last_layer_name

    def remapping_token(self, token_batch, std_tokenizer=None, return_offsets_mapping=False):
        r""" Tokenizer remapping; decodes the message and then remaps the message using a new tokenizer
            Args:
                token_batch ( :obj:`torch.LongTensor`, `required`):
                    token_batch to be retokenized, [batch_size, sequence_len]
                std_tokenizer ( :obj:`transformers.Tokenizer`, `optional`):
                    The standard tokenizer which was used to tokenize the input.
                return_offsets_mapping ( :obj:`bool`, `required`):
                    Return offsets_mapping in tokenization to delineate token segment positions.
        """
        if std_tokenizer is None:
            std_tokenizer = self.std_tokenizer

        text_batch = std_tokenizer.batch_decode(token_batch)  # decode tokens to original text
        result = translate_special_token_text(text_batch, std_tokenizer, self.tokenizer)  # translate special tokens
        to_text_batch, from_offsets_batch, to_offsets_batch, pad_offsets_batch = result

<<<<<<< HEAD
        tokens = self.tokenizer(to_text_batch, padding=True, truncation=True, max_length=token_batch.size(1), return_tensors='pt',
                                add_special_tokens=False).to(self.device)  # assume tokenizer.padding_side = 'left'
=======
        tokens = self.tokenizer(to_text_batch, padding=True, truncation=True, return_tensors='pt',
                                    add_special_tokens=False)  # assume tokenizer.padding_side = 'left'
        if not self.load_in_8bit:
            tokens.to(self.device)
>>>>>>> 79605daa

        if return_offsets_mapping:  # get offsets_mapping in tokenization to delineate token segment positions
            server_tokens = self.tokenizer(to_text_batch, return_offsets_mapping=True, add_special_tokens=False)
            std_tokens = std_tokenizer(text_batch, return_offsets_mapping=True)  # encode again to get offsets mapping

            # pad offsets so that special token offset widths match for continued correct alignment
            tokens['offset_mapping'] = pad_offsets(server_tokens['offset_mapping'], to_offsets_batch, pad_offsets_batch)
            tokens['offset_mapping_std'] = pad_offsets(std_tokens['offset_mapping'], from_offsets_batch,
                                                       pad_offsets_batch)
        return tokens

    def forward(self, inputs, tokenizer=None):
        """
            Forward pass through the whole server model. Returns the loss and decoded predictions.

            Args:
                inputs ( :obj:`torch.Tensor`, `required`):
                    torch inputs to be forward processed.
                tokenizer (:obj:'huggingface.tokenizer', optional):
                    The tokenizer which was used to tokenize the inputs
             Returns:
                loss (:obj:`torch.FloatTensor`):
                    MLM loss from the inputs
                decoded_targets (:obj:`torch.FloatTensor`):
                    Decoded predictions of the next token in the sentence.

        """
        message, model_output, decoded_targets = self.local_forward(inputs, tokenizer)
        shift_logits = decoded_targets[..., :-1, :].contiguous()
        shift_labels = inputs[..., 1:].contiguous()
        loss = self.loss_fct( shift_logits.view(-1, shift_logits.size(-1)), shift_labels.view(-1) )

        return loss, decoded_targets

    def local_forward(self, token_batch, tokenizer=None, encode_len=bittensor.__network_dim__, model_output = None):
        r""" Forward pass through the pretrained model and possible mappings between hidden units.
             The response tensor should be the hidden units computed using the local context and
             with shape: [batch_size, sequence_len, __vocab_size__].

            Args:
                token_batch ( :obj:`torch.LongTensor`, `required`):
                    torch inputs to be forward processed, [batch_size, sequence_len]
                tokenizer ( huggingface.tokenizer, `optional`):
                    The tokenizer which was used to tokenize the inputs
                encode_len ( :obj:`int`, `optional`):
                    logit encoding length, default bittensor.__network_dim__ length
                model_output (:obj:`transformers.modeling_outputs.BaseModelOutputWithCrossAttentions`, `optional`):
                    The output of huggingface auto model.

            Returns:
                model_outputs (:obj:`transformers.modeling_outputs.BaseModelOutputWithCrossAttentions`, `required`):
                    The output of huggingface auto model.
                
                logits (:obj:`torch.FloatTensor`):
                    The nucleus's logit outputs as a torch tensor of shape [batch_size, sequence_len, __vocab_size__]
        """
        tokens = self.token_remap(token_batch, std_tokenizer=tokenizer, return_offsets_mapping=True)  # remap to server tokenizer
        if model_output == None:
            if self.config.neuron.local_train:
                model_output = self.pre_model(input_ids=tokens['input_ids'],
                                                attention_mask=tokens['attention_mask'],
                                                output_hidden_states=True)
            else:
                with torch.no_grad():
                    model_output = self.pre_model(input_ids=tokens['input_ids'],
                                                    attention_mask=tokens['attention_mask'],
                                                    output_hidden_states=True)

        return None, model_output, model_output.logits
    
    def encode_forward(self,inputs,tokenizer=None, model_output = None):
        r""" Forward pass through the pretrained model and possible mappings between hidden units. 
             The response tensor should be the hidden units computed using the local context and with shape: [batch_size, sequence_len, __network_dim__].

            Args:
                inputs ( :obj:`torch.Tensor`, `required`):
                    torch inputs to be forward processed.
                tokenizer ( huggingface.tokenizer, `optional`):
                    The tokenizer which was used to tokenize the inputs
                model_outputs (:obj:`transformers.modeling_outputs.BaseModelOutputWithCrossAttentions`, `optional`):
                    The output of huggingface auto model.

            Returns:
                model_outputs (:obj:`transformers.modeling_outputs.BaseModelOutputWithCrossAttentions`, `required`):
                    The output of huggingface auto model.
                    
                encoded_hidden (:type:`torch.Tensor`, `required`)
                    The hidden layer output as a torch tensor of shape [batch_size, sequence_len, __network_dim__ ]
        """
        transformers.set_seed(0)
        transformers.enable_full_determinism(0)

        sen_len = inputs.size()
        tokens = self.token_remap(inputs, tokenizer)  # remap to server tokenizer

        if model_output == None:
            if self.config.neuron.remote_train:
                model_output = self.pre_model(input_ids=tokens['input_ids'],
                                                attention_mask=tokens['attention_mask'],
                                                output_hidden_states=True)
            else:
                with torch.no_grad():
                    model_output = self.pre_model(input_ids=tokens['input_ids'],
                                                    attention_mask=tokens['attention_mask'],
                                                    output_hidden_states=True)

        pre_hidden = model_output.hidden_states[-1]

        if self.interpolate and sen_len[1] != pre_hidden.size()[1]:
            down= F.interpolate(pre_hidden.unsqueeze(1),size=[sen_len[1],pre_hidden.size()[2]],mode=self.inter_degree).squeeze(1)
        elif self.mapping_function:
            down = self.mapping_function(pre_hidden)
        else:
            down = pre_hidden

        if self.padding:
            padding_l = (self.final_dim-self.pre_dimension)//2
            padding_r = (self.final_dim-self.pre_dimension) - padding_l
            encoded_hidden = F.pad(down, (padding_l, padding_r),  "constant", 0)
        else:
            encoded_hidden = self.mapping(down)

        return None, model_output, encoded_hidden

    def encode_forward_causallm(self, token_batch, tokenizer=None, encode_len=bittensor.__network_dim__, model_output=None):
        r""" Forward pass through the pretrained model and possible mappings between hidden units.
             The response tensor should be the hidden units computed using the local context and
             with shape: [batch_size, sequence_len, __vocab_size__].

            Args:
                token_batch ( :obj:`torch.LongTensor`, `required`):
                    torch inputs to be forward processed, [batch_size, sequence_len]
                tokenizer ( huggingface.tokenizer, `optional`):
                    The tokenizer which was used to tokenize the inputs
                encode_len ( :obj:`int`, `optional`):
                    logit encoding length, default bittensor.__network_dim__ length
                model_output (:obj:`transformers.modeling_outputs.BaseModelOutputWithCrossAttentions`, `optional`):
                    The output of huggingface auto model.

            Returns:
                model_outputs (:obj:`transformers.modeling_outputs.BaseModelOutputWithCrossAttentions`, `required`):
                    The output of huggingface auto model.
                
                logits_std (:obj:`torch.FloatTensor`):
                    The nucleus's logit outputs as a torch tensor of shape [batch_size, sequence_len, __vocab_size__]
        """
        transformers.set_seed(0)
        transformers.enable_full_determinism(0)

        tokens = self.token_remap(token_batch, std_tokenizer=tokenizer, return_offsets_mapping=True)  # remap to server tokenizer

        def _forward(_model_output=model_output):
            if _model_output is None:
                # transformer models like gerpt2 typically perform worse with left-side attention mask, so turning it off
                _model_output = self.pre_model(input_ids=tokens['input_ids'],
                                                #attention_mask=tokens['attention_mask'],
                                               output_hidden_states=True)
            pre_logits = _model_output.logits  # [batch_size, sequence_len, self.tokenizer.vocab_len]

            probs_std = translate_logits_to_probs_std(pre_logits,
                                                      tokens['offset_mapping'], tokens['offset_mapping_std'],
                                                      self.tokenizer, self.std_tokenizer,
                                                      self.split_map_cache,
                                                      self.to_translation_map, self.from_translation_map,
                                                      tokens['input_ids'], token_batch)
            probs_std = probs_std.to(self.device)
            logits_std = torch.log(probs_std + 1e-40)

            #removing the loss calculation for stablity testing
            original_loss = self.get_loss_fct(pre_logits, tokens['input_ids']).item()
            translated_loss = self.get_loss_fct(logits_std, token_batch).item()
            message = f'Loss: {original_loss:.2f} → {translated_loss:.2f}'
            
            return message, _model_output, logits_std

        if self.config.neuron.remote_train:
            return _forward()  # track gradients for training

        with torch.no_grad():
            return _forward()  # no gradients

    def encode_forward_causallmnext(self, token_batch, std_tokenizer=None, topk: int = 4096, model_output=None):
        r"""
        Forward pass through the pretrained model and select topk tokenizer logits and retokenize with std_tokenizer,
        then compact new token phrases and probabilities
        into 1-D tensor [ >= batch_size * (2 * topk + 1)] prob + at least 1 token per phrase + floor_prob.
        The floor probability is the mean probability of token phrases not captured in topk, required since
        the server tokenizer vocab_size may not be known to the receiver/validator.

            Args:
                token_batch ( :obj:`torch.LongTensor`, `required`):
                    torch inputs to be forward processed, [batch_size, std_sequence_len].
                std_tokenizer ( :obj:`PreTrainedTokenizerBase`, `optional`):
                    The standard tokenizer which was used to tokenize the inputs.
                topk ( :obj:`int`, `optional`):
                    Amount of std_tokenized server phrases with highest probability to produce.
                model_output (:obj:`transformers.modeling_outputs.BaseModelOutputWithCrossAttentions`, `optional`):
                    The output of transformers AutoModel.

            Returns:
                model_outputs (:obj:`transformers.modeling_outputs.BaseModelOutputWithCrossAttentions`, `required`):
                    The output of transformers AutoModel.
                topk_tensor (:obj:`torch.Tensor`, `required`):
                    [batch_size, (topk + 1), max_len] tensor includes topk token probabilities (prob_k) + floor_prob
                    in first column with gradients attached, with std_tokens in remaining columns with ignore_index padding.
                    Content structure:
                    [[[prob_k=0_b=0, tok_0_k=0_b=0, tok_1_k=0_b=0, ..., ignore_index?],
                      [prob_k=1_b=0, tok_0_k=1_b=0, tok_1_k=1_b=0, ..., ignore_index?],
                      [...],
                      [prob_floor_b=0, ignore_index, ..., ignore_index]],
                     [[prob_k=0_b=1, tok_0_k=0_b=1, tok_1_k=0_b=1, ..., ignore_index?],
                      [prob_k=1_b=1, tok_0_k=1_b=1, tok_1_k=1_b=1, ..., ignore_index?],
                      [...],
                      [prob_floor_b=1, ignore_index, ..., ignore_index]],
                     [...]]
        """
        transformers.set_seed(0)
        transformers.enable_full_determinism(0)
        
        if std_tokenizer is None:
            std_tokenizer = self.std_tokenizer

        tokens = self.token_remap(token_batch, std_tokenizer)

        def _forward(_model_output=model_output):
            if _model_output is None:
                _model_output = self.pre_model(input_ids=tokens['input_ids'],
                                               attention_mask=tokens['attention_mask'],
                                               output_hidden_states=True)

            # model_output.logits: [batch_size, sequence_len, server_vocab_size]
            last_logits = _model_output.logits[:, -1, :]  # [batch_size] server prediction of continuation, right-aligned

            # Select topk tokenizer logits and retokenize with std_tokenizer,
            # then compact new token phrases and probabilities into 1-D tensor
            topk_tensor = topk_token_phrases(last_logits, self.tokenizer, topk=topk)  # [batch_size, (topk + 1), max_len]

            original_loss = self.get_loss_fct(_model_output.logits, tokens['input_ids']).item()
            message = f'Loss: {original_loss:.2f}'

            _model_output.loss = original_loss
            return message, _model_output, topk_tensor

        if self.config.neuron.remote_train:
            return _forward()  # track gradients for training

        with torch.no_grad():
            return _forward()  # no gradients

    def get_loss_fct(self, logits: torch.FloatTensor, labels: torch.LongTensor) -> torch.FloatTensor:
        """
        Calculate loss_fct, CausalLM loss, next-token prediction loss.
            Args:
                logits (:obj:`torch.FloatTensor`, `required`):
                    [batch_size, sequence_len, bittensor.__network_dim__]
                labels (:obj:`torch.LongTensor`, `required`):
                    [batch_size, sequence_len]

            Returns:
                loss (:obj:`torch.FloatTensor`):
                    scalar
        """
        shift_logits = logits[..., :-1, :].contiguous()
        shift_labels = labels[..., 1:].contiguous()
        loss = self.loss_fct(shift_logits.view(-1, shift_logits.size(-1)), shift_labels.view(-1))

        return loss

    def check(self):
        r"""Checks the server settings
        """
        assert self.tokenizer.name_or_path == self.pre_model.name_or_path, 'incorrect model ({}) and tokenizer ({})'.format(self.pre_model.name_or_path,self.tokenizer.name_or_path)
        if self.interpolate == False:
            assert self.mapping_function != None, 'Incorrect Settings; needs atleast one mapping function for sequence length changes'

    def save(self, path):
        try:
            state_dict = {
                'model': self.pretrained,
                'pretrained_model': self.pre_model.state_dict(), 
                'decoder': self.decoder.state_dict(),
                'best_loss': self.best_loss,
                'best_remote_loss': self.best_remote_loss,
            }
            if self.padding == False:
                state_dict['mapping'] = self.mapping.state_dict()
            torch.save( state_dict, "{}/model.torch".format( path) )
            bittensor.logging.success(prefix='Saved model', sufix='<blue>{}/model.torch</blue>'.format( path ) )
        except Exception as e:
            logger.exception('Failed to save model with error:{}', e)

    def load(self, path):
        try:
            state_dict=  torch.load("{}/model.torch".format( path ))
            if self.pretrained == state_dict['model']:
                self.pre_model.load_state_dict(state_dict['pretrained_model'], strict=False)
                self.decoder.load_state_dict(state_dict['decoder'])
                if self.padding == False:
                    self.mapping.load_state_dict(state_dict['mapping'])
                self.best_loss = state_dict['best_loss']
                self.best_remote_loss = state_dict['best_remote_loss']
                bittensor.logging.success( prefix = 'Reloaded model', sufix = '<blue>{}/model.torch</blue>'.format( path ))


        except Exception as e:
            logger.warning('No saved model found with error: {}', e)

    @staticmethod
    def config ():
        parser = argparse.ArgumentParser()
        parser.add_argument('--config', type=str, help='If set, defaults are overridden by passed file.')

        # ML model arguements
        parser.add_argument('--neuron.learning_rate', type=float, help='Training initial learning rate.', default=0.01)
        parser.add_argument('--neuron.momentum', type=float, help='optimizer momentum.', default=0.8)
        parser.add_argument('--neuron.clip_gradients', type=float, help='Implement gradient clipping to avoid exploding loss on smaller architectures.', default=1.0)
        parser.add_argument('--neuron.device', type=str, help='miner default training device cpu/cuda', default=("cuda" if torch.cuda.is_available() else "cpu"))
        parser.add_argument('--neuron.model_name', type=str, help='pretrained model from hugging face',default='gpt2')
        parser.add_argument('--neuron.load_in_8bit', type=str, help='Load the model in int8 (requires tranformers>4.22)')
        parser.add_argument('--neuron.pretrained', action='store_false', help='if the model should be pretrained',default=True)
        parser.add_argument('--neuron.padding', action='store_false', help='To pad out final dimensions',default=True)
        parser.add_argument('--neuron.interpolate', action='store_false', help='To interpolate between sentence length',default=True)
        parser.add_argument('--neuron.inter_degree', type=str, help='Interpolate algorithm (nearest | linear | bilinear | bicubic | trilinear | area)', default='nearest')
        parser.add_argument('--neuron.autocast',  action='store_true', help='(experimental) autocasts the model to float16. Must require cuda', default=False)
        parser.add_argument('--neuron.local_train', action='store_true', help='''If true, allow local training''', default=False)
        parser.add_argument('--neuron.remote_train', action='store_true', help='''If true, allow remote training''', default=False)
        parser.add_argument('--neuron.finetune.all', action='store_true', help='Finetune your whole model instead of only on the last (few) layers', default=False)
        parser.add_argument('--neuron.finetune.num_layers', type=int, help='The number of layers to finetune on your model.', default=1)
        parser.add_argument('--neuron.finetune.layer_name', type=str, help='Specify since which layer to finetune. eg. encoder.layer.11', default=None)
        
        # Miner arguements
        parser.add_argument('--neuron.name', type=str, help='Trials for this miner go in miner.root / (wallet_cold - wallet_hot) / miner.name ', default='core_server')
        parser.add_argument('--neuron.checking', action='store_false', help='To check if server settings are correct',default=True)
        parser.add_argument('--neuron.restart', action='store_true', help='If True, train the neuron from the beginning', default=False)
        parser.add_argument('--neuron.no_set_weights', action='store_true', help='If True, the model does not set weights.', default=False)
        parser.add_argument('--neuron.blacklist.stake', type=float, help='Amount of stake (tao) in order not to get blacklisted', default=10)
        parser.add_argument('--neuron.blocks_per_epoch', type=int, help='Blocks per epoch', default=10)
        parser.add_argument('--neuron.blacklist.time', type=int, help='how often a peer can query you (seconds) ', default=1)
        parser.add_argument('--neuron.blocks_per_set_weights', type=float, help='how often to set weights', default=-1)
        parser.add_argument('--neuron.metagraph_sync', type=float, help='how often to sync the metagraph', default=100000)
        parser.add_argument('--neuron.blacklist_allow_non_registered', action='store_true', help='''If true, allow non-registered peers''', default=False)
        parser.add_argument('--neuron.disable_blacklist', action='store_true', help='Turns off blacklisting', default=False)
        parser.add_argument('--neuron.disable_priority', action='store_true', help='Turns off priority threadpool', default=False)
        parser.add_argument('--neuron.num_remote_loss', type=int, help='Number of past remote loss to keep in stat.', default=20)

        # Synapse Arguements
        parser.add_argument('--neuron.lasthidden', action='store_false', help='To turn off last hidden synapse', default=True)
        parser.add_argument('--neuron.causallm', action='store_false', help='To turn off causallm synapse', default=True)
        parser.add_argument('--neuron.causallmnext', action='store_false', help='To turn off causallmnext synapse', default=True)
        parser.add_argument('--neuron.seq2seq', action='store_false', help='To turn off seq2seq synapse', default=True)
        parser.add_argument('--neuron.lasthidden_stake', type = float, help='the amount of stake to run last hidden synapse',default=0)
        parser.add_argument('--neuron.causallm_stake',  type = float, help='the amount of stake to run causallm synapse',default=0)
        parser.add_argument('--neuron.causallmnext_stake', type=float, help='the amount of stake to run causallmnext synapse', default=0)
        parser.add_argument('--neuron.seq2seq_stake',  type = float, help='the amount of stake to run seq2seq synapse',default=0)


        bittensor.wallet.add_args( parser )
        bittensor.axon.add_args( parser )
        bittensor.subtensor.add_args( parser )
        bittensor.logging.add_args( parser )
        bittensor.wandb.add_args(parser)
        bittensor.prioritythreadpool.add_args( parser )
        bittensor.dataset.add_args( parser )
        bittensor.metagraph.add_args( parser )
        bittensor.prometheus.add_args( parser )
        return bittensor.config( parser )<|MERGE_RESOLUTION|>--- conflicted
+++ resolved
@@ -215,15 +215,10 @@
         result = translate_special_token_text(text_batch, std_tokenizer, self.tokenizer)  # translate special tokens
         to_text_batch, from_offsets_batch, to_offsets_batch, pad_offsets_batch = result
 
-<<<<<<< HEAD
         tokens = self.tokenizer(to_text_batch, padding=True, truncation=True, max_length=token_batch.size(1), return_tensors='pt',
-                                add_special_tokens=False).to(self.device)  # assume tokenizer.padding_side = 'left'
-=======
-        tokens = self.tokenizer(to_text_batch, padding=True, truncation=True, return_tensors='pt',
-                                    add_special_tokens=False)  # assume tokenizer.padding_side = 'left'
+                                add_special_tokens=False)  # assume tokenizer.padding_side = 'left'
         if not self.load_in_8bit:
-            tokens.to(self.device)
->>>>>>> 79605daa
+            tokens = tokens.to(self.device)
 
         if return_offsets_mapping:  # get offsets_mapping in tokenization to delineate token segment positions
             server_tokens = self.tokenizer(to_text_batch, return_offsets_mapping=True, add_special_tokens=False)
