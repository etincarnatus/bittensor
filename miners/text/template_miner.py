#!/bin/python3
# The MIT License (MIT)
# Copyright © 2021 Yuma Rao

# Permission is hereby granted, free of charge, to any person obtaining a copy of this software and associated
# documentation files (the “Software”), to deal in the Software without restriction, including without limitation
# the rights to use, copy, modify, merge, publish, distribute, sublicense, and/or sell copies of the Software,
# and to permit persons to whom the Software is furnished to do so, subject to the following conditions:

# The above copyright notice and this permission notice shall be included in all copies or substantial portions of
# the Software.

# THE SOFTWARE IS PROVIDED “AS IS”, WITHOUT WARRANTY OF ANY KIND, EXPRESS OR IMPLIED, INCLUDING BUT NOT LIMITED TO
# THE WARRANTIES OF MERCHANTABILITY, FITNESS FOR A PARTICULAR PURPOSE AND NONINFRINGEMENT. IN NO EVENT SHALL
# THE AUTHORS OR COPYRIGHT HOLDERS BE LIABLE FOR ANY CLAIM, DAMAGES OR OTHER LIABILITY, WHETHER IN AN ACTION
# OF CONTRACT, TORT OR OTHERWISE, ARISING FROM, OUT OF OR IN CONNECTION WITH THE SOFTWARE OR THE USE OR OTHER
# DEALINGS IN THE SOFTWARE.
""" The Exodus miner.

Example:
    $ python miners/text/template_miner.py

"""

import argparse
import bittensor
import math
import torch
import traceback
import os
import sys
import wandb

from termcolor import colored
from qqdm import qqdm, format_str
from loguru import logger; logger = logger.opt(colors=True)
from types import SimpleNamespace
from torch.nn.utils import clip_grad_norm_
import torch.nn as nn

import torch.nn.functional as F
from torch.nn import TransformerEncoder, TransformerEncoderLayer

# Globals 
global_dendrite = None
global_metagraph = None

class PositionalEncoding(nn.Module):

    def __init__(self, d_model: int, dropout: float, max_len: int = 5000):
        super().__init__()
        self.dropout = nn.Dropout(p=dropout)

        position = torch.arange(max_len).unsqueeze(1)
        div_term = torch.exp(torch.arange(0, d_model, 2) * (-math.log(10000.0) / d_model))
        pe = torch.zeros(max_len, 1, d_model)
        pe[:, 0, 0::2] = torch.sin(position * div_term)
        pe[:, 0, 1::2] = torch.cos(position * div_term)
        self.register_buffer('pe', pe)

    def forward(self, x: torch.tensor) -> torch.tensor:
        """
        Args:
            x: Tensor, shape [seq_len, batch_size, embedding_dim]
        """
        x = x + self.pe[:x.size(0)]
        return self.dropout(x)

class Nucleus(nn.Module):

    def __init__(self, config ):
        super(Nucleus, self).__init__()
        self.config = config

        # Embedding Layer.
        self.embedding = nn.Embedding( bittensor.__vocab_size__,  bittensor.__network_dim__ )

        # Local Model
        local_layers = TransformerEncoderLayer( bittensor.__network_dim__, self.config.nucleus.nhead, self.config.nucleus.nhid, self.config.nucleus.dropout )
        local_hidden_layers = TransformerEncoderLayer( bittensor.__network_dim__, self.config.nucleus.nhead, self.config.nucleus.nhid, self.config.nucleus.dropout )
        self.local_pos_encoder = PositionalEncoding(bittensor.__network_dim__, self.config.nucleus.dropout)
        self.local_encoder = TransformerEncoder( local_layers, self.config.nucleus.nlayers )
        self.local_hidden = TransformerEncoder( local_hidden_layers, self.config.nucleus.nlayers )
        self.local_decoder = nn.Linear( bittensor.__network_dim__, bittensor.__vocab_size__ , bias=False)

        # Remote Model
        remote_context_layers = TransformerEncoderLayer( bittensor.__network_dim__, self.config.nucleus.nhead, self.config.nucleus.nhid, self.config.nucleus.dropout )
        self.remote_hidden = TransformerEncoder( remote_context_layers, self.config.nucleus.nlayers )
        self.remote_decoder = nn.Linear( bittensor.__network_dim__, bittensor.__vocab_size__ , bias=False)

        self.loss_fct = nn.CrossEntropyLoss()
        self.peer_weights = nn.Parameter(torch.ones( [0] , requires_grad=True))
        self.noise_offset = 0.0000001
        self.init_weights()

    @staticmethod
    def add_args( parser: argparse.ArgumentParser ):
        r""" Add custom params to the parser.
        """
        parser.add_argument('--nucleus.nhid', type=int, help='the dimension of the feedforward network model in nn.TransformerEncoder', default=200)
        parser.add_argument('--nucleus.nhead', type=int, help='the number of heads in the multiheadattention models', default=2)
        parser.add_argument('--nucleus.nlayers', type=int, help='the number of nn.TransformerEncoderLayer in nn.TransformerEncoder', default=2)
        parser.add_argument('--nucleus.dropout', type=float, help='the dropout value', default=0.2)
        parser.add_argument('--nucleus.topk', type=int, help='the number of peers queried during each remote forward call', default=20)
        parser.add_argument('--nucleus.punishment', type=float, help='The punishment on the chain weights that do not respond ', default=0.001 )

    def init_weights(self):
        initrange = 0.1
        self.remote_decoder.weight.data.uniform_(-initrange, initrange)
        self.local_decoder.weight.data.uniform_(-initrange, initrange)

    def compute_scores ( self, loss ):
        """Computes salience scores for each peer in the network w.r.t the loss. 
        We use a simplified fishers information score. score_i = hessian_ii * peer_weight_i^2
        """
        peer_weights_d1 = torch.autograd.grad(loss, self.peer_weights, create_graph=True, retain_graph=True, allow_unused=True)[0]
        if peer_weights_d1 == None: return torch.ones_like( self.peer_weights ) * (1 / global_metagraph.n.item()) # None if no grad w.r.t the chain weights.
        peer_weights_d2 = torch.autograd.grad(peer_weights_d1.sum(), self.peer_weights, retain_graph=True, allow_unused=True )[0]
        validator_scores =  peer_weights_d2 * (self.peer_weights**2)/2  
        return validator_scores

    def local_forward(self, inputs: torch.int64, training : bool = True) -> SimpleNamespace:
        """ Forward pass through GPT2 nucleus.
            Args:
                inputs (:obj:`torch.int64` of shape :obj:`(batch_size, block_size)`, `required`):
                    Batch_size length x list of text sentences.
                training (:obj:`bool')`, `optional`, defaults to True):
                    Switch to True if this forward pass computes a CLM loss.

            Returns:
                SimpleNamespace {
                    local_context (:obj:`torch.FloatTensor` of shape :obj:`(batch_size, sequence_len, bittensor.__network_dim__)`, `required`):
                        Hidden layer context.
                    local_target (:obj:`torch.FloatTensor` of shape :obj:`(batch_size, sequence_len, bittensor.__vocab_size__)`, `optional`):
                        MLM Target predictions produced using local_context.
                    local_target_loss (:obj:`torch.FloatTensor` of shape :obj:`(1)`, `optional`):
                        MLM loss using local_context.
                }
        """
        # To be filled.
        output = SimpleNamespace()

        # local_context: hidden layer encoding of sequence with local_context.
        # local_context.shape = [batch_size, sequence_len, bittensor.__network_dim__]
        output.local_context = self.local_encoder( self.embedding( inputs ) )* math.sqrt(bittensor.__network_dim__)

        # local_context: adding positional encoding to local_context.
        # local_context.shape = [batch_size, sequence_len, bittensor.__network_dim__]
        output.local_context = self.local_pos_encoder(output.local_context)

        if training :
            # local_hidden: local model which learns a new projection from the local_context
            # local_hidden.shape = [batch_size, sequence_len, bittensor.__vocab_size__]
            output.local_hidden = self.local_hidden( output.local_context.detach())

            # local_target: projection of local_hidden onto target dimension.
            # local_target.shape = [batch_size, sequence_len, bittensor.__vocab_size__]
            output.local_target = self.local_decoder( output.local_hidden )

            # local_target_loss: MLM loss between local_target and passed targets.
            # local_target_loss.shape = [1]
            shift_logits = output.local_target[..., :-1, :].contiguous()
            shift_labels = inputs[..., 1:].contiguous()
            output.local_target_loss = self.loss_fct( shift_logits.view(-1, shift_logits.size(-1)), shift_labels.view(-1) )

            predictions=shift_logits.detach().max(2).indices
            output.local_accuracy = (predictions==shift_labels).sum().item()/predictions.nelement()
        return output

    def remote_forward(self, inputs: torch.int64, training: bool) -> SimpleNamespace:
        """ Forward pass inputs and labels through the GPT2 module and into the remote network.
        Args:
            inputs (:obj:`torch.int64` of shape :obj:`(batch_size, sequence_len)`, `required`):
                Tokenized sentences using bittensor.tokenizer()
            training (:obj:`bool')`, `optional`, defaults to True):
                Switch to True if this forward pass computes an MLM loss.
        Returns:
            self.local_forward() + SimpleNamespace (
                remote_context (:obj:`torch.FloatTensor` of shape :obj:`(batch_size, sequence_len, bittensor.__network_dim__)`, `required`):
                    Joined responses from the network.
                remote_target (:obj:`torch.FloatTensor` of shape :obj:`(batch_size,  bittensor.__vocab_size__)`, `optional`):
                    Target predictions using the remote_context layer.
                remote_target_loss (:obj:`torch.FloatTensor` of shape :obj:`(1)`, `optional`):
                    MLM loss using remote_target.
                distillation_loss (:obj:`torch.FloatTensor` of shape :obj:`(1)`, `optional`):
                    Distillation loss between local_context and remote_context.
            )
        """
        # Run local model
        output = self.local_forward( inputs, training )

        # remote_context: joined responses from a dendrite.forward_text call.
        # remote_context.shape = [batch_size, sequence_len (or block_size), bittensor.__network_dim__]
        output.remote_context = self.remote( inputs )

        # remote_hidden: projects from the remote_context
        # remote_hidden.shape = [batch_size, sequence_len, bittensor.__vocab_size__]
        output.remote_hidden = self.remote_hidden( output.remote_context )

        # distillation_loss : distillation loss between local_context and remote_context
        # distillation_loss.shape = [1]
        # This trains the local_context (student) to emulate the network context.
        output.distillation_loss = F.mse_loss( output.local_context, output.remote_hidden.detach() )

        if training :
            # remote_target: projection of remote_hidden onto target dimension.
            # remote_target.shape = [batch_size, sequence_len, bittensor.__vocab_size__]
            output.remote_target = self.remote_decoder( output.remote_hidden )

            # remote_target_loss: MLM loss between remote_target and passed targets.
            # remote_target_loss.shape = [1]
            shift_logits = output.remote_target[..., :-1, :].contiguous()

            shift_labels = inputs[..., 1:].contiguous()
            output.remote_target_loss = self.loss_fct( shift_logits.view(-1, shift_logits.size(-1)), shift_labels.view(-1) )

        return output

    def remote(self, inputs: torch.int64 ) -> torch.float32:
        """ Forwards the inputs through the network, selects the topk peers based on self.peer_weights.
        Args:
            inputs (:obj:`torch.int64` of shape :obj:`(batch_size, sequence_len)`, `required`):
                Batch_size length list of text sentences.
        Returns:
            outputs (:obj:`torch.FloatTensor` of shape :obj:`(batch_size, sequence_len, bittensor.__network_dim__)`, `optional`):
                Joined hidden layer responses from peers.
        """

        # ---- Get active peers and their weights ---- 
        active_uids = torch.where(global_metagraph.active > 0)[0]
        active_peer_weights = self.peer_weights[active_uids]

        # ---- Topk Weights ---- (TODO: check if the gaussians are enough disrupt the chain weights)
        real_topk = min( self.config.nucleus.topk, global_metagraph.n.item(), len(active_uids))
        std = torch.std(active_peer_weights).item() if torch.std(active_peer_weights).item() else self.noise_offset
        noise = torch.normal( 0, std, size=( active_peer_weights.size())).to( self.config.miner.device )
        topk_weights, topk_idx = torch.topk(active_peer_weights + noise , real_topk, dim=0)
        topk_uids = active_uids[topk_idx]

        # ---- Filter endpoints ----
        endpoints = global_metagraph.endpoints[ topk_uids ]

        # ---- Query network ----
        responses, return_ops, query_times = global_dendrite.forward_text (
            endpoints = endpoints,
            inputs = inputs
        )

        # ---- Join based on weights ----
        joining_uids= torch.where( return_ops == bittensor.proto.ReturnCode.Success )[0]
        joining_weights = F.softmax( topk_weights[(return_ops == bittensor.proto.ReturnCode.Success)], dim = 0 ) 
        output = torch.zeros( (inputs.shape[0], inputs.shape[1], bittensor.__network_dim__)).to( self.config.miner.device )
        for index, joining_weight in enumerate( joining_weights ):
            output += responses[joining_uids[index]].to( self.config.miner.device ) * joining_weight

        # ---- Punish peers with non-successful return ops ----
        with torch.no_grad():
            self.peer_weights[topk_uids[(return_ops != bittensor.proto.ReturnCode.Success)]] -=  self.config.nucleus.punishment
            self.peer_weights[self.peer_weights < -1] = -1 #lower bound for chain weights
        
        return output

class Miner:

    def __init__( self, config: 'bittensor.config' = None ):
        r""" Initializes a miner with the passed config.
        """
        if config == None: config = Miner.config()
        self.config = config; Miner.check_config( self.config ); print ( self.config )
        bittensor.logging (
            config = self.config,
            logging_dir = self.config.miner.full_path,
        )
        # Bittensor backend
        self.wallet = bittensor.wallet(
            config = self.config
        )
        self.subtensor = bittensor.subtensor(
            config = self.config
        )
        self.metagraph = bittensor.metagraph(
            config = self.config,
            subtensor = self.subtensor
        )
        global global_metagraph; global_metagraph = self.metagraph
        self.dendrite = bittensor.dendrite(
            config = self.config,
            wallet = self.wallet
        )
        global global_dendrite; global_dendrite = self.dendrite
        self.axon = bittensor.axon (
            config = self.config,
            wallet = self.wallet,
            forward_text = self.forward_text,
            backward_text = self.backward_text,
            blacklist = self.blacklist,
        )
        # Miner training device.
        self.device = torch.device(
            device = self.config.miner.device
        )
        # Dataset of text.
        self.dataset = bittensor.dataset (
            config = self.config
        )
        # Trainable machine learning model.
        self.nucleus = Nucleus(
            config = self.config,
        ).to( self.device )
        # Torch optimizer.
        # the peer_weights layer has it own learning weight, other layers follow the default
        self.optimizer = torch.optim.SGD(
            [ {'params': self.nucleus.peer_weights, 'lr': self.config.miner.learning_rate_chain} ],
            lr = self.config.miner.learning_rate,
            momentum = self.config.miner.momentum,
        )
        self.scheduler = torch.optim.lr_scheduler.StepLR(self.optimizer,
            step_size = 1.0,
            gamma = 0.95
        )

        # ---- Init of when was the block that we sync to 
        self.last_sync_block = 0
        # ---- Store all the stats
        self.stats = SimpleNamespace(
            global_step = 0,
            epoch_data_size = 0,
            epoch_sync_count = 0,
            local_target_epoch_loss = math.inf,
            distillation_epoch_loss = math.inf,
            remote_target_epoch_loss = math.inf,
            local_epoch_acc = 0,
            best_epoch_loss = math.inf,
            ema_scores = torch.ones(0).to(self.device)
        )
        # ---- Decay factor for fisher ema score 
        self.fisher_ema_decay = 0.995

    @staticmethod
    def config() -> 'bittensor.Config':
        r""" Fills a config namespace object with defaults or information from the command line.
        """
        # ---- Add miner args.
        parser = argparse.ArgumentParser()
        parser.add_argument('--config', type=str, help='If set, defaults are overridden by passed file.')
        parser.add_argument('--miner.learning_rate', type=float, help='Training initial learning rate.', default=1)
        parser.add_argument('--miner.learning_rate_chain', type=float, help='Training initial learning rate.', default=1)
        parser.add_argument('--miner.weight_decay', type=float, help='nucleus parameter weight decay.', default=0.25)
        parser.add_argument('--miner.momentum', type=float, help='optimizer momentum.', default=0.8)
        parser.add_argument('--miner.clip_gradients', type=float, help='Implement gradient clipping to avoid exploding loss on smaller architectures.', default=1.0)
        parser.add_argument('--miner.n_epochs', type=int, help='Number of training epochs.', default=sys.maxsize )
        parser.add_argument('--miner.epoch_length', type=int, help='Iterations of training per epoch', default=100)
        parser.add_argument('--miner.batch_size_train', type=int, help='Training batch size.', default=2)
        parser.add_argument('--miner.restart_on_failure',  action='store_true', help='''Restart miner on unknown error.''', default=False)
        parser.add_argument('--miner.compute_remote_gradients', action='store_true', help='''Does the miner compute and return gradients from backward queries.''', default=False)
        parser.add_argument('--miner.accumulate_remote_gradients', action='store_true', help='''Does the miner accumulate remote gradients from backward queries.''', default=False)
        parser.add_argument('--miner.n_topk_peer_weights', type=int, help='Maximum number of weights to submit to chain', default=100 )
        parser.add_argument('--miner.name', type=str, help='Trials for this miner go in miner.root / (wallet_cold - wallet_hot) / miner.name ', default='template_miner')
        parser.add_argument('--miner.device', type=str, help='miner default training device cpu/cuda', default=("cuda" if torch.cuda.is_available() else "cpu"))
        parser.add_argument('--miner.timeout', type=int, help='Number of seconds to wait for axon request', default=10)
        parser.add_argument('--miner.blacklist', type=float, help='Amount of stake (tao) in order not to get blacklisted', default=0)
        parser.add_argument('--miner.sync_block_time', type=int, help='How often the sync the miner with metagraph, in terms of block time', default=15)
        parser.add_argument('--miner.restart', type=bool, help='If True, train the miner from the beginning', default=False)
        parser.add_argument('--miner.use_wandb', action='store_true', help='''Miner activates its weights and biases powers''', default=False)
        parser.add_argument('--miner.use_upnpc', action='store_true', help='''Miner attempts to port forward axon using upnpc.''', default=False)

        bittensor.logging.add_args( parser )
        bittensor.wallet.add_args( parser )
        bittensor.subtensor.add_args( parser )
        bittensor.metagraph.add_args( parser )
        bittensor.dataset.add_args( parser )
        bittensor.dendrite.add_args( parser )
        bittensor.axon.add_args( parser )
        bittensor.wandb.add_args( parser )
        Nucleus.add_args( parser ) 

        return bittensor.config( parser )

    @staticmethod
    def check_config( config: 'bittensor.Config' ):
        r""" Checks/validates the config namespace object.
        """
        assert config.miner.batch_size_train > 0, "batch_size_train must be a positive value"
        assert config.miner.learning_rate > 0, "learning_rate must be a positive value."
        bittensor.logging.check_config( config )
        bittensor.wallet.check_config( config )
        bittensor.subtensor.check_config( config )
        bittensor.metagraph.check_config( config )
        bittensor.dataset.check_config( config )
        bittensor.dendrite.check_config( config )
        bittensor.axon.check_config( config )
        bittensor.wandb.check_config( config )
        full_path = os.path.expanduser('{}/{}/{}/{}'.format( config.logging.logging_dir, config.wallet.name, config.wallet.hotkey, config.miner.name ))
        config.miner.full_path = os.path.expanduser(full_path)
        if not os.path.exists(config.miner.full_path):
            os.makedirs(config.miner.full_path)

    def __enter__(self):
        self.wallet.create()
        self.metagraph.sync().save()
        self.axon.start().serve (
            use_upnpc = self.config.miner.use_upnpc, 
            subtensor = self.subtensor
        )

    def __exit__ ( self, exc_type, exc_value, exc_traceback ):
        self.axon.stop()   
        print(exc_type, exc_value, exc_traceback)
    
    def run( self ):
        r""" Miner main loop.
        """
        # ---- Build Bittensor neuron ----
        with self:
            if self.config.miner.use_wandb:
                bittensor.wandb(
                    config = self.config,
                    cold_pubkey = self.wallet.coldkeypub.ss58_address,
                    hot_pubkey = self.wallet.hotkey.ss58_address,
                    root_dir = self.config.miner.full_path
                )

            # ---- Init run state ----
            self.epoch = 0            
            self.stats.ema_scores = torch.ones( self.metagraph.n.item()).to(self.device) * (1 / self.metagraph.n.item())

            # ---- reloads previous run if not restart ----
            if self.config.miner.restart:
                self.save()

            try:
                self.reload()
                self.axon.check()
            except Exception as e:
                logger.error("Error when trying to reload model: {}".format(e))
                self.save()
                self.reload()
                self.axon.check()
            
            # --- Run until n_epochs ----
            while self.epoch < self.config.miner.n_epochs:
                try:

                    # --- Init epoch stat----
                    self.stats.epoch_data_size = 0
                    self.stats.epoch_sync_count = 0
                    total_local_target_epoch_loss = 0
                    total_distillation_epoch_loss = 0
                    total_remote_target_epoch_loss = 0
                    total_local_epoch_acc = 0
                    batches_count = 0

                    # ---- Run epoch ----
                    start_block = self.subtensor.get_current_block() + 1
                    end_block = start_block + self.config.miner.epoch_length
                    block_steps = [ block_delta for block_delta in range(start_block, end_block)]
                    progress_bar = qqdm( block_steps, total=len(block_steps), desc=format_str('white', f'Epoch:'))
                    for block in progress_bar:

                        # --- Iterate over batches until the end of the block.
                        current_block = self.subtensor.get_current_block()
                        while block >= current_block:
                            
                            # ---- Forward pass ----
                            inputs = next( self.dataset )
                            output = self.nucleus.remote_forward (
                                inputs = inputs.to( self.device ),
                                training = True,
                            )
                            
                            # ---- Backward pass ----
                            output.loss = output.local_target_loss + output.distillation_loss + output.remote_target_loss
                            scores = torch.nn.functional.normalize ( torch.relu( self.nucleus.compute_scores(output.remote_target_loss) ), p=1, dim = 0 )
                            output.loss.backward() # Accumulates gradients on the nucleus.
                            clip_grad_norm_(self.nucleus.parameters(), self.config.miner.clip_gradients)
                            
                            # ---- Apply and zero accumulated gradients.
                            self.optimizer.step() 
                            self.optimizer.zero_grad()
                            current_block = self.subtensor.get_current_block()
                            
                            # ---- Aggrigate outputs and losses 
                            total_local_target_epoch_loss += output.local_target_loss.item()
                            total_distillation_epoch_loss += output.distillation_loss.item()
                            total_remote_target_epoch_loss += output.remote_target_loss.item()
                            total_local_epoch_acc += output.local_accuracy
                            self.stats.epoch_data_size += inputs.nelement()
                            batches_count += 1
                            
                            # ---- Expand ema_scores tensor if the chain grew and aggrigate the score
                            chain_growth = scores.shape[0] - self.stats.ema_scores.shape[0]
                            if chain_growth > 0:
                                self.stats.ema_scores = torch.nn.Parameter(torch.cat( [self.stats.ema_scores, torch.zeros([chain_growth], dtype=torch.float32, requires_grad=True)]))
                            self.stats.ema_scores = self.fisher_ema_decay * self.stats.ema_scores + (1 - self.fisher_ema_decay) * scores

                        # ---- Sync with metagraph if the current block >= last synced block + sync block time 
                        current_block = self.subtensor.get_current_block()
                        block_diff = current_block - self.last_sync_block
                        if block_diff >= self.config.miner.sync_block_time:
                            self.sync(current_block)                                                                                                                
                            self.last_sync_block = current_block
                            self.stats.epoch_sync_count += 1
                            
                        # ---- Update the epoch loss if it is the last iteration within epoch
                        if block+1 == end_block :
                            self.stats.local_target_epoch_loss = total_local_target_epoch_loss / batches_count
                            self.stats.distillation_epoch_loss = total_distillation_epoch_loss / batches_count
                            self.stats.remote_target_epoch_loss = total_remote_target_epoch_loss / batches_count
                            self.stats.local_epoch_acc = total_local_epoch_acc / batches_count

                        # ---- Block logs.
                        self.logs (
                            progress_bar,
                            iteration = block-start_block,
                            output = output,
                        )
                        self.stats.global_step += 1

                    # ---- Update params ----
                    self.epoch += 1

                    # ---- Checkpoint state ----
                    self.checkpoint()

                except KeyboardInterrupt:
                    # --- User ended session ----
                    break

                except Exception as e:
                    # --- Unknown error ----
                    logger.exception('Unknown exception: {} with traceback {}', e, traceback.format_exc())
                    if self.config.miner.restart_on_failure == True:
                        logger.info('Restarting from last saved state.')
                        self.reload()
                    else:
                        break

    # ---- Axon Forward call ----
    def forward_text ( self, inputs_x: torch.FloatTensor) -> torch.FloatTensor:
        r""" Subscribed to an axon servicing endpoint: processes forward messages from the wire.
            The arguments reflect an RPC request from another miner in the network, the response tensor
            should be the hidden units computed using the local context and with shape: [batch_size, sequence_len, __network_dim__].

            Args:
                inputs_x ( :obj:`torch.Tensor`, `required`):
                    torch inputs to be forward processed.

            Returns:
                outputs (:obj:`torch.FloatTensor`):
                    The nucleus's outputs as a torch tensor of shape [batch_size, sequence_len, __network_dim__]
        """
        output = self.nucleus.local_forward (
            inputs = inputs_x.to( self.device )
        )
        return output.local_hidden

    # ---- Axon Backward call ----
    def backward_text ( self, inputs_x:torch.FloatTensor, grads_dy:torch.FloatTensor ):
        r""" Subscribed to an axon servicing endpoint: Processes backward messages from the wire.
            Arguments reflect an RPC backward request from another miner in the network. No response
            needed for tokenized text inputs (uint64s have no gradient).

            Args:
                inputs_x ( :obj:`torch.Tensor`, `required`):
                    torch inputs from previous forward call.
                grads_dy ( :obj:`torch.Tensor`, `required`):
                    torch grads of forward output.                    
        """
        if self.config.miner.accumulate_remote_gradients:
            with torch.enable_grad():
                # ---- Set up inputs for gradient computations.
                outputs_y = self.nucleus.local_forward( inputs = inputs_x.to( self.device ) ).local_context.to( self.device )
                # ---- The backward call will accumulate gradients on our parameters.
                torch.autograd.backward (
                    tensors = [outputs_y],
                    grad_tensors = [grads_dy.to( self.device )]
                )
    
    def priority(self, pubkey:str, request_type:str, inputs_x: torch.FloatTensor) -> float:
        r"""Return the request priority based on stake and size of input. 
            Used by the Axon to order requests.
            Args:
                pubkey ( str, `required`):
                    The public ss58 address of the caller.
                inputs_x ( :obj:`torch.Tensor`, `required`):
                    torch inputs to be forward processed.
                request_type ( str, `required`):
                    the request type ('forward' or 'backward').
        """        
        # Priority = stake / request_size 
        priority = self.metagraph.S[ self.metagraph.hotkeys.index(pubkey) ] / sys.getsizeof(inputs_x)
        return priority

    def blacklist(self, pubkey:str, request_type:str) -> bool:
        r"""Axon security blacklisting, used to blacklist message from low stake members
            Currently, this is not turned on.
            Args:
                pubkey ( str, `required`):
                    The public key of the caller.
                request_type ( str, `required`):
                    the request type ('forward' or 'backward').
        """
        # Blacklist requests from peers who are not subscribed or have stake less that black_list
        uid = self.metagraph.hotkeys.index(pubkey)
        if self.metagraph.S[uid].item() < self.config.miner.blacklist:
            return True
        else:
            return False

    def checkpoint( self ):
        r""" Optionally Saves, updates and then reloads the miner training state.
        """
        last_saved = self.get_saved_state()
        if last_saved == None or last_saved['epoch_loss'] >= self.stats.local_target_epoch_loss:
            self.stats.best_epoch_loss = self.stats.local_target_epoch_loss
            self.save()

        # Checks if epochs managed to diverage
        if not math.isfinite(self.stats.local_target_epoch_loss):
            logger.error('Incorrect epoch loss detected, reloading to previous saved state')
            self.reload()

    def get_saved_state( self ):
        r""" Returns a saved state dict or none.
        """
        try:
            return torch.load("{}/model.torch".format( self.config.miner.full_path ))
        except Exception as e:
            logger.warning('No saved model found with error: {}', e)
            logger.info('Initalizing with new model')
            return None

    def reload( self ):
        r""" Reloads/updates the training state from the disk.
        """
        state_dict = self.get_saved_state()
        self.metagraph.sync().save()

        # ---- Load training state.
        self.epoch = state_dict['epoch']
        self.stats.local_target_epoch_loss = state_dict['epoch_loss']
        self.stats.global_step = state_dict['global_step']

        # --- Updates the shape of nucleus chain weights
        chain_growth = self.metagraph.n.item() - state_dict['nucleus_state']['peer_weights'].shape[0]
        self.nucleus.peer_weights = nn.Parameter(
            torch.ones(
                list(state_dict['nucleus_state']['peer_weights'].shape),
                requires_grad=True
            ).to(self.device)
        )

        self.nucleus.load_state_dict( state_dict['nucleus_state'], strict=False )
        self.nucleus.peer_weights = nn.Parameter(torch.cat([self.nucleus.peer_weights, torch.ones([chain_growth],dtype=torch.float32,requires_grad=True).to(self.device)]))
        self.nucleus.to( self.device ) # Load nucleus
        self.optimizer = torch.optim.SGD(
            [{"params": self.nucleus.parameters()}],
            lr = state_dict['optimizer_state']['param_groups'][0]['lr'],
            momentum = state_dict['optimizer_state']['param_groups'][0]['momentum'],
        )
        bittensor.logging.success( prefix = 'Reloaded model', sufix = '<blue>{}/model.torch</blue>'.format( self.config.miner.full_path ))


    def sync (self, current_block ):
        """ Miner sync with metagraph and update chain weight
        """
        # ---- Set weights on chain ----
        self.set_peer_weights()

        # ---- Sync with metagraph ----
        self.metagraph.sync().save()
        chain_growth = self.metagraph.n.item()- self.nucleus.peer_weights.shape[0]
        self.nucleus.peer_weights = nn.Parameter(torch.cat([self.nucleus.peer_weights, torch.ones([chain_growth],dtype=torch.float32,requires_grad=True).to(self.device)]))
        self.stats.ema_scores = torch.nn.Parameter(torch.cat( [self.stats.ema_scores, torch.ones([chain_growth], dtype=torch.float32, requires_grad=True).to(self.device)]))
        bittensor.logging.success( 'Synced metagraph:', 'Block: {}'.format(current_block))

    def save( self ):
        r""" Saves the training state to disk.
        """
        try:
            state_dict = {
                'epoch': self.epoch,
                'epoch_loss': self.stats.local_target_epoch_loss,
                'global_step': self.stats.global_step,
                'nucleus_state': self.nucleus.state_dict(), # Save nucleus state.
                'optimizer_state': self.optimizer.state_dict(), # Save optimizer.
                'network': self.subtensor.network # Save Network
            }
            torch.save( state_dict, "{}/model.torch".format( self.config.miner.full_path ) )
            bittensor.logging.success(prefix='Saved model', sufix='<blue>{}/model.torch</blue>'.format( self.config.miner.full_path ) )
        except Exception as e:
            logger.exception('Failed to save model with error:{}', e)

    def set_peer_weights( self ):
        r""" Sets the fisher ema score to peers.
        """

        try:
<<<<<<< HEAD
            k = min(self.config.miner.n_topk_peer_weights, self.metagraph.n.item())
            topk_scores, topk_uids = torch.topk( self.stats.ema_scores, k = k )
            did_set = self.subtensor.timeout_set_weights(
=======
            k = min(self.config.miner.n_topk_peer_weights, bittensor.neuron.metagraph.n.item())
            topk_scores, topk_uids = torch.topk( self.stats.ema_scores.detach(), k = k )
            did_set = bittensor.neuron.subtensor.timeout_set_weights(
>>>>>>> 05bf7400
                timeout=10,
                uids = topk_uids,
                weights = topk_scores,
                wait_for_inclusion = True,
                wallet = self.wallet,
            )
            if did_set:
                bittensor.logging.success(prefix='Set weights:', sufix='{}'.format(list(zip(topk_scores.item(), topk_uids.item()))))
            else:
                logger.warning('Failed to set weights on chain.')

        except Exception as e:
            logger.error('Failure setting weights on chain with error: {}', e)

    # ---- Training logs ----
    def logs( self, progress_bar, iteration:int, output: SimpleNamespace ):
        r""" Called after every training step. Displays miner state to screen.
        """
        self_uid = self.metagraph.hotkey_to_uid(self.wallet.hotkey.ss58_address)
        stake = self.metagraph.S[ self_uid ].item()
        rank = self.metagraph.R[ self_uid ].item()
        incentive = self.metagraph.I[ self_uid ].item()     
        normalized_peer_weights =  F.softmax (self.nucleus.peer_weights.detach())

        # ---- Progress bar log
        info = {
            'GS': colored('{}'.format(self.stats.global_step), 'red'),
            'LS': colored('{}'.format(iteration), 'blue'),
            'Epoch': colored('{}'.format(self.epoch+1), 'green'),
            'Best': colored('{:.4f}'.format(self.stats.best_epoch_loss), 'red'),            
            'L-loss': colored('{:.4f}'.format(output.local_target_loss.item()), 'blue'),
            'R-loss': colored('{:.4f}'.format(output.remote_target_loss.item()), 'green'),
            'D-loss': colored('{:.4f}'.format(output.distillation_loss.item()), 'yellow'),
            'nPeers': colored(self.metagraph.n.item(), 'red'),
            'Stake(\u03C4)': colored('{:.3f}'.format(stake), 'green'),
            'Rank(\u03C4)': colored('{:.3f}'.format(rank), 'blue'),
            'Incentive(\u03C4/block)': colored('{:.6f}'.format(incentive), 'yellow'),
            'L-accuracy': colored('{}'.format(output.local_accuracy), 'red'),
        }
        # ---- Miner summary per peer for progress bar
        for uid in self.metagraph.uids.tolist():
            if normalized_peer_weights[uid].item() > 0:
                if self.nucleus.peer_weights.grad != None:
                    weight_diff = -self.nucleus.peer_weights.grad[uid].item()
                else:
                    weight_diff = 0

                color = ('green' if weight_diff > 0 else ('white' if weight_diff == 0 else 'red'))
                info[str(uid)] = colored('{:.4f}'.format(normalized_peer_weights[uid]), color)

        progress_bar.set_infos( info )

        # ---- wandb log if it is the end of epoch 
        if  self.config.miner.use_wandb and ((iteration + 1) % (self.config.miner.epoch_length ) == 0):
            # ---- Miner summary for wandb
            wandb_info = {
                'stake':stake,
                'rank':rank,
                'incentive':incentive,
                'num_peers':self.metagraph.n.item(),
                'remote_target_epoch_loss': self.stats.remote_target_epoch_loss,
                'distillation_epoch_loss': self.stats.distillation_epoch_loss,
                'local_target_epoch_loss': self.stats.local_target_epoch_loss,
                'local_epoch_acc': self.stats.local_epoch_acc,
                'num_sync_metagraph': self.stats.epoch_sync_count,
                'data_size': self.stats.epoch_data_size,
                }
            # ---- Miner summary per peer
            for uid in self.metagraph.uids.tolist():
                uid_str = str(uid).zfill(3)
                wandb_info[f'peers_norm_weight uid: {uid_str}']= normalized_peer_weights[uid]
                wandb_info[f'peers_wo_norm_weight uid: {uid_str}']= self.nucleus.peer_weights[uid]
                wandb_info[f'fisher_ema uid: {uid_str}'] = self.stats.ema_scores[uid]

            wandb_info_axon = self.axon.to_wandb()
            wandb_info_dend = self.dendrite.to_wandb()
                
            try:
                wandb.log({**wandb_info, **wandb_info_axon, **wandb_info_dend})
            except Exception as e:
                logger.warning('Failed to update weights and biases with error:{}', e)



if __name__ == "__main__":
    Miner().run()<|MERGE_RESOLUTION|>--- conflicted
+++ resolved
@@ -696,15 +696,9 @@
         """
 
         try:
-<<<<<<< HEAD
-            k = min(self.config.miner.n_topk_peer_weights, self.metagraph.n.item())
-            topk_scores, topk_uids = torch.topk( self.stats.ema_scores, k = k )
-            did_set = self.subtensor.timeout_set_weights(
-=======
             k = min(self.config.miner.n_topk_peer_weights, bittensor.neuron.metagraph.n.item())
             topk_scores, topk_uids = torch.topk( self.stats.ema_scores.detach(), k = k )
             did_set = bittensor.neuron.subtensor.timeout_set_weights(
->>>>>>> 05bf7400
                 timeout=10,
                 uids = topk_uids,
                 weights = topk_scores,
